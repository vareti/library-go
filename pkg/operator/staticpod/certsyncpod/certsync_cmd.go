--- conflicted
+++ resolved
@@ -7,6 +7,7 @@
 
 	"github.com/spf13/cobra"
 	"k8s.io/klog"
+	"k8s.io/klog/glog"
 
 	corev1 "k8s.io/api/core/v1"
 	"k8s.io/client-go/informers"
@@ -39,17 +40,11 @@
 	cmd := &cobra.Command{
 		Use: "cert-syncer --kubeconfig=kubeconfigfile",
 		Run: func(cmd *cobra.Command, args []string) {
-<<<<<<< HEAD
-			r, err := o.Complete()
-			if err != nil {
+			if err := o.Complete(); err != nil {
 				klog.Fatal(err)
-=======
-			if err := o.Complete(); err != nil {
-				glog.Fatal(err)
 			}
 			if err := o.Run(); err != nil {
-				glog.Fatal(err)
->>>>>>> a0bc3de8
+				klog.Fatal(err)
 			}
 		},
 	}
